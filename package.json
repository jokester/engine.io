{
  "name": "engine.io",
  "version": "1.5.4",
  "description": "The realtime engine behind Socket.IO. Provides the foundation of a bidirectional connection between client and server",
  "main": "./lib/engine.io",
  "author": "Guillermo Rauch <guillermo@learnboost.com>",
  "homepage": "https://github.com/LearnBoost/engine.io",
  "contributors": [
    {
      "name": "Eugen Dueck",
      "web": "https://github.com/EugenDueck"
    },
    {
      "name": "Afshin Mehrabani",
      "web": "https://github.com/afshinm"
    },
    {
      "name": "Christoph Dorn",
      "web": "https://github.com/cadorn"
    },
    {
      "name": "Mark Mokryn",
      "email": "mokesmokes@gmail.com"
    }
  ],
  "license": "MIT",
  "dependencies": {
<<<<<<< HEAD
    "debug": "2.1.3",
    "ws": "0.7.2",
    "engine.io-parser": "1.2.1",
    "accepts": "1.1.4"
=======
    "base64id": "0.1.0",
    "debug": "1.0.3",
    "engine.io-parser": "1.2.2",
    "ws": "0.8.0"
>>>>>>> 6032a13c
  },
  "devDependencies": {
    "mocha": "1.12.0",
    "expect.js": "0.2.0",
    "superagent": "0.15.4",
<<<<<<< HEAD
    "engine.io-client": "socketio/engine.io-client#master",
=======
    "engine.io-client": "1.5.4",
>>>>>>> 6032a13c
    "s": "0.1.1"
  },
  "scripts": {
    "test": "make test"
  },
  "repository": {
    "type": "git",
    "url": "git@github.com:Automattic/engine.io.git"
  }
}<|MERGE_RESOLUTION|>--- conflicted
+++ resolved
@@ -25,27 +25,16 @@
   ],
   "license": "MIT",
   "dependencies": {
-<<<<<<< HEAD
     "debug": "2.1.3",
-    "ws": "0.7.2",
-    "engine.io-parser": "1.2.1",
+    "ws": "0.8.0",
+    "engine.io-parser": "1.2.2",
     "accepts": "1.1.4"
-=======
-    "base64id": "0.1.0",
-    "debug": "1.0.3",
-    "engine.io-parser": "1.2.2",
-    "ws": "0.8.0"
->>>>>>> 6032a13c
   },
   "devDependencies": {
     "mocha": "1.12.0",
     "expect.js": "0.2.0",
     "superagent": "0.15.4",
-<<<<<<< HEAD
-    "engine.io-client": "socketio/engine.io-client#master",
-=======
-    "engine.io-client": "1.5.4",
->>>>>>> 6032a13c
+    "engine.io-client": "socketio/engine.io-client#79c97b9",
     "s": "0.1.1"
   },
   "scripts": {
