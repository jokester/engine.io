--- conflicted
+++ resolved
@@ -13,16 +13,10 @@
   ],
   "dependencies": {
     "debug": "1.0.3",
-<<<<<<< HEAD
     "ws": "0.6.5",
-    "engine.io-parser": "1.1.0",
+    "engine.io-parser": "1.2.1",
     "base64id": "0.1.0",
     "accepts": "1.1.4"
-=======
-    "ws": "0.5.0",
-    "engine.io-parser": "1.2.1",
-    "base64id": "0.1.0"
->>>>>>> ba530a47
   },
   "devDependencies": {
     "mocha": "1.12.0",
