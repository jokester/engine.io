--- conflicted
+++ resolved
@@ -28,22 +28,13 @@
     "debug": "2.1.3",
     "ws": "0.7.2",
     "engine.io-parser": "1.2.1",
-<<<<<<< HEAD
-    "base64id": "0.1.0",
     "accepts": "1.1.4"
-=======
-    "ws": "0.8.0"
->>>>>>> 5ccbcf31
   },
   "devDependencies": {
     "mocha": "1.12.0",
     "expect.js": "0.2.0",
     "superagent": "0.15.4",
-<<<<<<< HEAD
-    "engine.io-client": "socketio/engine.io-client#d010541",
-=======
-    "engine.io-client": "1.5.3",
->>>>>>> 5ccbcf31
+    "engine.io-client": "socketio/engine.io-client#master",
     "s": "0.1.1"
   },
   "scripts": {
